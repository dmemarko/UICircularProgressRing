//
//  UICircularProgressRingLayer.swift
//  UICircularProgressRing
//
//  Copyright (c) 2016 Luis Padron
//
//  Permission is hereby granted, free of charge, to any person obtaining a 
//  copy of this software and associated documentation files (the "Software"), 
//  to deal in the Software without restriction, including without limitation the 
//  rights to use, copy, modify, merge, publish, distribute, sublicense, and/or sell
//  copies of the Software, and to permit persons to whom the Software is furnished
//  to do so, subject to the following conditions:
//
//  The above copyright notice and this permission notice shall be included 
// in all copies or substantial portions of the Software.
//
//  THE SOFTWARE IS PROVIDED "AS IS", WITHOUT WARRANTY OF ANY KIND, EXPRESS OR IMPLIED,
//  INCLUDING BUT NOT LIMITED TO THE WARRANTIES OF MERCHANTABILITY,
//  FITNESS FOR A PARTICULAR PURPOSE AND
//  NONINFRINGEMENT. IN NO EVENT SHALL THE AUTHORS OR COPYRIGHT HOLDERS BE LIABLE
//  FOR ANY CLAIM, DAMAGES OR OTHER LIABILITY, WHETHER IN AN ACTION OF CONTRACT, TORT
//  OR OTHERWISE, ARISING FROM, OUT OF OR IN
//  CONNECTION WITH THE SOFTWARE OR THE USE OR OTHER DEALINGS IN THE SOFTWARE.
//

import UIKit

/**
 A private extension to CGFloat in order to provide simple
 conversion from degrees to radians, used when drawing the rings.
 */
private extension CGFloat {
    var toRads: CGFloat { return self * CGFloat.pi / 180 }
}

/**
 A private extension to UILabel, in order to cut down on code repeation.
 This function will update the value of the progress label, depending on the
 parameters sent.
 At the end sizeToFit() is called in order to ensure text gets drawn correctly
 */
private extension UILabel {
    func update(withValue value: CGFloat, valueIndicator: String,
                showsDecimal: Bool, decimalPlaces: Int) {
        if showsDecimal {
            self.text = String(format: "%.\(decimalPlaces)f", value) +
                        "\(valueIndicator)"
        } else {
            self.text = "\(Int(value))\(valueIndicator)"
        }
        self.sizeToFit()
    }
}

/**
 The internal subclass for CAShapeLayer.
 This is the class that handles all the drawing and animation.
 This class is not interacted with, instead 
 properties are set in UICircularProgressRingView and those are delegated to here.
 
 */
class UICircularProgressRingLayer: CAShapeLayer {
    
    // MARK: Properties
    
    /**
     The NSManaged properties for the layer.
     These properties are initialized in UICircularProgressRingView.
     They're also assigned by mutating UICircularProgressRingView properties.
     */
    @NSManaged var fullCircle: Bool
    
    @NSManaged var value: CGFloat
    @NSManaged var minValue: CGFloat
    @NSManaged var maxValue: CGFloat
    
    @NSManaged var ringStyle: UICircularProgressRingStyle
    @NSManaged var patternForDashes: [CGFloat]
    
    @NSManaged var gradientColors: [UIColor]
    @NSManaged var gradientColorLocations: [CGFloat]?
    @NSManaged var gradientStartPosition: UICircularProgressRingGradientPosition
    @NSManaged var gradientEndPosition: UICircularProgressRingGradientPosition
    
    @NSManaged var startAngle: CGFloat
    @NSManaged var endAngle: CGFloat
    
    @NSManaged var outerRingWidth: CGFloat
    @NSManaged var outerRingColor: UIColor
    @NSManaged var outerCapStyle: CGLineCap
    
    @NSManaged var innerRingWidth: CGFloat
    @NSManaged var innerRingColor: UIColor
    @NSManaged var innerCapStyle: CGLineCap
    @NSManaged var innerRingSpacing: CGFloat
    
    @NSManaged var shouldShowValueText: Bool
    @NSManaged var fontColor: UIColor
    @NSManaged var font: UIFont
    @NSManaged var valueIndicator: String
    @NSManaged var showFloatingPoint: Bool
    @NSManaged var decimalPlaces: Int
    
    var animationDuration: TimeInterval = 1.0
    var animationStyle: String = kCAMediaTimingFunctionEaseInEaseOut
    var animated = false
    @NSManaged weak var valueDelegate: UICircularProgressRingView?
    
    // The value label which draws the text for the current value
    lazy private var valueLabel: UILabel = UILabel(frame: .zero)
    
    // MARK: Draw
    
    /**
     Overriden for custom drawing.
     Draws the outer ring, inner ring and value label.
     */
    override func draw(in ctx: CGContext) {
        super.draw(in: ctx)
        UIGraphicsPushContext(ctx)
        // Draw the rings
        drawOuterRing()
        drawInnerRing(in: ctx)
        // Draw the label
        drawValueLabel()
        // Call the delegate and notifiy of updated value
        if let updatedValue = self.value(forKey: "value") as? CGFloat {
            valueDelegate?.didUpdateValue(newValue: updatedValue)
        }
        UIGraphicsPopContext()
        
    }
    
    // MARK: Animation methods
    
    /**
     Watches for changes in the value property, and setNeedsDisplay accordingly
     */
    override class func needsDisplay(forKey key: String) -> Bool {
        if key == "value" {
            return true
        }
        
        return super.needsDisplay(forKey: key)
    }
    
    /**
     Creates animation when value property is changed
     */
    override func action(forKey event: String) -> CAAction? {
        if event == "value" && self.animated {
            let animation = CABasicAnimation(keyPath: "value")
            animation.fromValue = self.presentation()?.value(forKey: "value")
            animation.timingFunction = CAMediaTimingFunction(name: animationStyle)
            animation.duration = animationDuration
            return animation
        }
        
        return super.action(forKey: event)
    }
    
    
    // MARK: Helpers
    
    /**
     Draws the outer ring for the view.
     Sets path properties according to how the user has decided to customize the view.
     */
    private func drawOuterRing() {
        guard outerRingWidth > 0 else { return }
        
<<<<<<< HEAD
        let width = bounds.width
        let height = bounds.height
        let center = CGPoint(x: bounds.midX, y: bounds.midY)
        let outerRadius = min(width, height)/2 - max(outerRingWidth, innerRingWidth)/2
        let start = fullCircle ? 0 : startAngle.toRads
        let end = fullCircle ? CGFloat.pi * 2 : endAngle.toRads
=======
        let width: CGFloat = bounds.width
        let height: CGFloat = bounds.width
        let center: CGPoint = CGPoint(x: bounds.midX, y: bounds.midY)
        let outerRadius: CGFloat = max(width, height)/2 - max(outerRingWidth, innerRingWidth)/2
        let start: CGFloat = fullCircle ? 0 : startAngle.toRads
        let end: CGFloat = fullCircle ? CGFloat.pi * 2 : endAngle.toRads
>>>>>>> e54e0fdf
        
        let outerPath = UIBezierPath(arcCenter: center,
                                     radius: outerRadius,
                                     startAngle: start,
                                     endAngle: end,
                                     clockwise: true)
        
        outerPath.lineWidth = outerRingWidth
        outerPath.lineCapStyle = outerCapStyle
        
        // Update path depending on style of the ring
        switch ringStyle {
            
        case .dashed:
            outerPath.setLineDash(patternForDashes,
                                  count: patternForDashes.count,
                                  phase: 0.0)
            
        case .dotted:
            outerPath.setLineDash([0, outerPath.lineWidth * 2], count: 2, phase: 0)
            outerPath.lineCapStyle = .round
            
        default: break
            
        }
        
        outerRingColor.setStroke()
        outerPath.stroke()
    }
    
    /**
     Draws the inner ring for the view.
     Sets path properties according to how the user has decided to customize the view.
     */
    private func drawInnerRing(in ctx: CGContext) {
        guard innerRingWidth > 0 else { return }
        
        let center: CGPoint = CGPoint(x: bounds.midX, y: bounds.midY)
        
        let innerEndAngle: CGFloat
        
        if fullCircle {
            innerEndAngle = (value - minValue) / (maxValue - minValue) * 360.0 + startAngle
        } else {
            // Calculate the center difference between the end and start angle
            let angleDiff: CGFloat = (startAngle > endAngle) ? (360.0 - startAngle + endAngle) : (endAngle - startAngle) 
            // Calculate how much we should draw depending on the value set
            innerEndAngle = (value - minValue) / (maxValue - minValue) * angleDiff + startAngle
        }
        
        // The radius for style 1 is set below
        // The radius for style 1 is a bit less than the outer, 
        // this way it looks like its inside the circle
        
        var radiusIn: CGFloat = 0.0
        
        switch ringStyle {
            
        case .inside:
<<<<<<< HEAD
            let difference = outerRingWidth*2 - innerRingSpacing
            radiusIn = (min(bounds.width - difference,
=======
            let difference: CGFloat = outerRingWidth*2 - innerRingSpacing
            radiusIn = (max(bounds.width - difference,
>>>>>>> e54e0fdf
                            bounds.height - difference)/2) - innerRingWidth/2
        default:
            radiusIn = (min(bounds.width, bounds.height)/2) - (max(outerRingWidth, innerRingWidth)/2)
        }
        
        // Start drawing
        let innerPath: UIBezierPath = UIBezierPath(arcCenter: center,
                                                   radius: radiusIn,
                                                   startAngle: startAngle.toRads,
                                                   endAngle: innerEndAngle.toRads,
                                                   clockwise: true)
        
        // Draw path
        ctx.setLineWidth(innerRingWidth)
        ctx.setLineJoin(.round)
        ctx.setLineCap(innerCapStyle)
        ctx.setStrokeColor(innerRingColor.cgColor)
        ctx.addPath(innerPath.cgPath)
        ctx.drawPath(using: .stroke)
        
        if ringStyle == .gradient && gradientColors.count > 1 {
            // Create gradient and draw it
            var cgColors: [CGColor] = [CGColor]()
            for color: UIColor in gradientColors {
                cgColors.append(color.cgColor)
            }
            
            guard let gradient: CGGradient = CGGradient(colorsSpace: nil,
                                                        colors: cgColors as CFArray,
                                                        locations: gradientColorLocations)
            else {
                fatalError("\nUnable to create gradient for progress ring.\n" +
                    "Check values of gradientColors and gradientLocations.\n")
            }
            
            ctx.saveGState()
            ctx.addPath(innerPath.cgPath)
            ctx.replacePathWithStrokedPath()
            ctx.clip()
            
            drawGradient(gradient, start: gradientStartPosition,
                         end: gradientEndPosition, inContext: ctx)
            
            ctx.restoreGState()
        }
    }
    
    /**
     Draws a gradient with a start and end position inside the provided context
     */
    private func drawGradient(_ gradient: CGGradient,
                              start: UICircularProgressRingGradientPosition,
                              end: UICircularProgressRingGradientPosition,
                              inContext ctx: CGContext) {
        
        ctx.drawLinearGradient(gradient,
                               start: start.pointForPosition(in: bounds),
                               end: end.pointForPosition(in: bounds),
                               options: .drawsBeforeStartLocation)
    }
    
    /**
     Draws the value label for the view.
     Only drawn if shouldShowValueText = true
     */
    private func drawValueLabel() {
        guard shouldShowValueText else { return }
        
        // Draws the text field
        // Some basic label properties are set
        valueLabel.font = self.font
        valueLabel.textAlignment = .center
        valueLabel.textColor = fontColor

        valueLabel.update(withValue: value,
                          valueIndicator: valueIndicator,
                          showsDecimal: showFloatingPoint,
                          decimalPlaces: decimalPlaces)
        
        // Deterime what should be the center for the label
        valueLabel.center = CGPoint(x: bounds.midX, y: bounds.midY)
        
        valueLabel.drawText(in: self.bounds)
    }
}<|MERGE_RESOLUTION|>--- conflicted
+++ resolved
@@ -168,22 +168,13 @@
      */
     private func drawOuterRing() {
         guard outerRingWidth > 0 else { return }
-        
-<<<<<<< HEAD
-        let width = bounds.width
-        let height = bounds.height
-        let center = CGPoint(x: bounds.midX, y: bounds.midY)
-        let outerRadius = min(width, height)/2 - max(outerRingWidth, innerRingWidth)/2
-        let start = fullCircle ? 0 : startAngle.toRads
-        let end = fullCircle ? CGFloat.pi * 2 : endAngle.toRads
-=======
+
         let width: CGFloat = bounds.width
         let height: CGFloat = bounds.width
         let center: CGPoint = CGPoint(x: bounds.midX, y: bounds.midY)
-        let outerRadius: CGFloat = max(width, height)/2 - max(outerRingWidth, innerRingWidth)/2
+        let outerRadius: CGFloat = min(width, height)/2 - max(outerRingWidth, innerRingWidth)/2
         let start: CGFloat = fullCircle ? 0 : startAngle.toRads
         let end: CGFloat = fullCircle ? CGFloat.pi * 2 : endAngle.toRads
->>>>>>> e54e0fdf
         
         let outerPath = UIBezierPath(arcCenter: center,
                                      radius: outerRadius,
@@ -243,13 +234,8 @@
         switch ringStyle {
             
         case .inside:
-<<<<<<< HEAD
             let difference = outerRingWidth*2 - innerRingSpacing
             radiusIn = (min(bounds.width - difference,
-=======
-            let difference: CGFloat = outerRingWidth*2 - innerRingSpacing
-            radiusIn = (max(bounds.width - difference,
->>>>>>> e54e0fdf
                             bounds.height - difference)/2) - innerRingWidth/2
         default:
             radiusIn = (min(bounds.width, bounds.height)/2) - (max(outerRingWidth, innerRingWidth)/2)
